--- conflicted
+++ resolved
@@ -8,10 +8,7 @@
 import gofi
 import igp2 as ip
 import numpy as np
-<<<<<<< HEAD
-=======
 from shapely import Polygon
->>>>>>> 78553206
 
 import axs
 from envs.axs_igp2 import util
@@ -137,14 +134,11 @@
             error_msg = "Agent IDs in actions and infos do not match."
             raise ValueError(error_msg)
 
-<<<<<<< HEAD
-=======
         add_observations = kwargs.get("add_observations", False)
         add_macro_actions = kwargs.get("add_macro_actions", False)
         add_actions = kwargs.get("add_actions", False)
         add_rewards = kwargs.get("add_rewards", True)
 
->>>>>>> 78553206
         for aid, info_dict in infos_dict.items():
             context += f"- Vehicle {aid}:\n"
             # if add_observations or add_actions:
@@ -425,11 +419,7 @@
                 for conn in junction.connections:
                     if kwargs.get("add_intersection_links", False):
                         for lane_link in conn.lane_links:
-<<<<<<< HEAD
                             ret += f"    - Lane({conn.incoming_road.id}:{lane_link.from_id})"  # noqa: E501
-=======
-                            ret += f"    - Lane({conn.incoming_road.id}:{lane_link.from_id})"
->>>>>>> 78553206
                             ret += (
                                 f"->Lane({conn.connecting_road.id}:{lane_link.to_id})\n"
                             )
